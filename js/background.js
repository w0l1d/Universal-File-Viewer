--- conflicted
+++ resolved
@@ -7,68 +7,6 @@
 
 // Simple settings management
 const DEFAULT_SETTINGS = {
-<<<<<<< HEAD
-    theme: 'auto', // auto, dark, light
-    showLineNumbers: true,
-    sortKeys: false,
-    indentSize: 2,
-    autoFormat: true,
-    maxFileSize: 10,
-    enableCache: true,
-    customFormats: {},
-    extensionMappings: {}
-};
-
-// Initialize settings on install
-browser.runtime.onInstalled.addListener(() => {
-    browser.storage.local.get('settings').then(result => {
-        if (!result.settings) {
-            browser.storage.local.set({ settings: DEFAULT_SETTINGS });
-        }
-    });
-});
-
-// Handle messages from content scripts
-browser.runtime.onMessage.addListener((request, sender, sendResponse) => {
-    switch (request.action) {
-        case 'getSettings':
-            browser.storage.local.get('settings').then(result => {
-                sendResponse(result.settings || DEFAULT_SETTINGS);
-            });
-            return true; // Keep message channel open for async response
-
-        case 'saveSettings':
-            browser.storage.local.set({ settings: request.settings }).then(() => {
-                sendResponse({ success: true });
-            });
-            return true;
-
-        case 'trackUsage':
-            trackUsage(request.format);
-            break;
-
-        case 'getCustomFormats':
-            browser.storage.local.get('settings').then(result => {
-                const settings = result.settings || DEFAULT_SETTINGS;
-                sendResponse({
-                    customFormats: settings.customFormats || {},
-                    extensionMappings: settings.extensionMappings || {}
-                });
-            });
-            return true;
-    }
-});
-
-// Track usage statistics
-function trackUsage(format) {
-    browser.storage.local.get('stats').then(result => {
-        const stats = result.stats || {};
-        stats[format] = (stats[format] || 0) + 1;
-        stats.lastUsed = new Date().toISOString();
-        browser.storage.local.set({ stats });
-    });
-}
-=======
     enabled: true,
     autoDetect: true,
     supportedFormats: ['json', 'yaml', 'xml', 'csv', 'toml'],
@@ -90,7 +28,6 @@
         'application/toml'
     ])
 };
->>>>>>> 5526c0f4
 
 // Download interception patterns
 const DOWNLOAD_PATTERNS = [
